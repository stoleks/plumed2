/* +++++++++++++++++++++++++++++++++++++++++++++++++++++++++++++++++++++++++
   Copyright (c) 2011-2014 The plumed team
   (see the PEOPLE file at the root of the distribution for a list of names)

   See http://www.plumed-code.org for more information.

   This file is part of plumed, version 2.

   plumed is free software: you can redistribute it and/or modify
   it under the terms of the GNU Lesser General Public License as published by
   the Free Software Foundation, either version 3 of the License, or
   (at your option) any later version.

   plumed is distributed in the hope that it will be useful,
   but WITHOUT ANY WARRANTY; without even the implied warranty of
   MERCHANTABILITY or FITNESS FOR A PARTICULAR PURPOSE.  See the
   GNU Lesser General Public License for more details.

   You should have received a copy of the GNU Lesser General Public License
   along with plumed.  If not, see <http://www.gnu.org/licenses/>.
+++++++++++++++++++++++++++++++++++++++++++++++++++++++++++++++++++++++++ */
#include "Atoms.h"
#include "ActionAtomistic.h"
#include "MDAtoms.h"
#include "PlumedMain.h"
#include "tools/OpenMP.h"
#include "tools/Pbc.h"
#include <algorithm>
#include <iostream>
#include <string>

using namespace std;

namespace PLMD {

/// We assume that charges and masses are constant along the simulation
/// Set this to false if you want to revert to the original (expensive) behavior
static const bool shareMassAndChargeOnlyAtFirstStep=true;

class PlumedMain;

Atoms::Atoms(PlumedMain&plumed):
  natoms(0),
  pbc(*new Pbc),
  energy(0.0),
  dataCanBeSet(false),
  collectEnergy(0.0),
  energyHasBeenSet(false),
  positionsHaveBeenSet(0),
  massesHaveBeenSet(false),
  chargesHaveBeenSet(false),
  boxHasBeenSet(false),
  forcesHaveBeenSet(0),
  virialHasBeenSet(false),
  massAndChargeOK(false),
  asyncSent(false),
  atomsNeeded(false),
  plumed(plumed),
  naturalUnits(false),
  timestep(0.0),
  forceOnEnergy(0.0),
  kbT(0.0),
  ddStep(0)
{
  mdatoms=MDAtomsBase::create(sizeof(double));
}

Atoms::~Atoms(){
  if(actions.size()>0){
    std::cerr<<"WARNING: there is some inconsistency in action added to atoms, as some of them were not properly destroyed. This might indicate an internal bug!!\n";
  }
  delete mdatoms;
  delete &pbc;
}

void Atoms::startStep(){
  collectEnergy=false; energyHasBeenSet=false; positionsHaveBeenSet=0;
  massesHaveBeenSet=false; chargesHaveBeenSet=false; boxHasBeenSet=false;
  forcesHaveBeenSet=0; virialHasBeenSet=false; dataCanBeSet=true;
}

void Atoms::setBox(void*p){
  mdatoms->setBox(p);
  Tensor b; mdatoms->getBox(b); boxHasBeenSet=true;
}

void Atoms::setPositions(void*p){
  plumed_massert( dataCanBeSet ,"setPositions must be called after setStep in MD code interface");
  plumed_massert( p || gatindex.size()==0, "NULL position pointer with non-zero local atoms");
  mdatoms->setp(p); positionsHaveBeenSet=3;
}

void Atoms::setMasses(void*p){
  plumed_massert( dataCanBeSet ,"setMasses must be called after setStep in MD code interface");
  plumed_massert( p || gatindex.size()==0, "NULL mass pointer with non-zero local atoms");
  mdatoms->setm(p); massesHaveBeenSet=true;

}

void Atoms::setCharges(void*p){
  plumed_massert( dataCanBeSet, "setCharges must be called after setStep in MD code interface");
  plumed_massert( p || gatindex.size()==0, "NULL charges pointer with non-zero local atoms");
  mdatoms->setc(p); chargesHaveBeenSet=true;
}

void Atoms::setVirial(void*p){
  plumed_massert( dataCanBeSet ,"setVirial must be called after setStep in MD code interface");
  mdatoms->setVirial(p); virialHasBeenSet=true;
  
}

void Atoms::setEnergy(void*p){
  plumed_massert( dataCanBeSet ,"setEnergy must be called after setStep in MD code interface");
  MD2double(p,md_energy);
  md_energy*=MDUnits.getEnergy()/units.getEnergy();
  energyHasBeenSet=true;
}

void Atoms::setForces(void*p){
  plumed_massert( dataCanBeSet ,"setForces must be called after setStep in MD code interface");
  plumed_massert( p || gatindex.size()==0, "NULL force pointer with non-zero local atoms");
  forcesHaveBeenSet=3;
  mdatoms->setf(p);
}

void Atoms::setPositions(void*p,int i){
  plumed_massert( dataCanBeSet ,"setPositions must be called after setStep in MD code interface");
  plumed_massert( p || gatindex.size()==0, "NULL positions pointer with non-zero local atoms");
  mdatoms->setp(p,i); positionsHaveBeenSet++;
}

void Atoms::setForces(void*p,int i){
  plumed_massert( dataCanBeSet ,"setForces must be called after setStep in MD code interface");
  plumed_massert( p || gatindex.size()==0, "NULL force pointer with non-zero local atoms");
  mdatoms->setf(p,i); forcesHaveBeenSet++;
}

void Atoms::share(){
  std::set<AtomNumber> unique;
// At first step I scatter all the atoms so as to store their mass and charge
// Notice that this works with the assumption that charges and masses are
// not changing during the simulation!
  if(!massAndChargeOK && shareMassAndChargeOnlyAtFirstStep){
    shareAll();
    return;
  }
  for(unsigned i=0;i<actions.size();i++) if(actions[i]->isActive()) {
    if(dd && int(gatindex.size())<natoms){
      unique.insert(actions[i]->getUnique().begin(),actions[i]->getUnique().end());
    }
    if(!actions[i]->getUnique().empty()) atomsNeeded=true;
  }
  share(unique);
}

void Atoms::shareAll(){
  std::set<AtomNumber> unique;
  if(dd && int(gatindex.size())<natoms)
    for(int i=0;i<natoms;i++) unique.insert(AtomNumber::index(i));
  atomsNeeded=true;
  share(unique);
}

void Atoms::share(const std::set<AtomNumber>& unique){
  plumed_assert( positionsHaveBeenSet==3 && massesHaveBeenSet );
  virial.zero();
  if(int(gatindex.size())==natoms){
#pragma omp parallel for num_threads(OpenMP::getGoodNumThreads(forces))
    for(unsigned i=0;i<natoms;i++) forces[i].zero();
  } else {
    for(unsigned i=0;i<gatindex.size();i++) forces[gatindex[i]].zero();
  }
  for(unsigned i=getNatoms();i<positions.size();i++) forces[i].zero(); // virtual atoms
  forceOnEnergy=0.0;
  mdatoms->getBox(box);

  if(!atomsNeeded) return;

  atomsNeeded=false;

  mdatoms->getMasses(gatindex,masses);
  mdatoms->getCharges(gatindex,charges);
  if(int(gatindex.size())==natoms){
// faster version, which retrieves all atoms
    mdatoms->getPositions(0,natoms,positions);
  } else {
// version that picks only atoms that are available on this proc
    mdatoms->getPositions(gatindex,positions);
  }
// how many double per atom should be scattered:
  int ndata=3;
  if(!massAndChargeOK){
    ndata=5;
    mdatoms->getCharges(gatindex,charges);
    mdatoms->getMasses(gatindex,masses);
  }

  if(dd && int(gatindex.size())<natoms){
    if(dd.async){
      for(unsigned i=0;i<dd.mpi_request_positions.size();i++) dd.mpi_request_positions[i].wait();
      for(unsigned i=0;i<dd.mpi_request_index.size();i++)     dd.mpi_request_index[i].wait();
    }
    int count=0;
    for(std::set<AtomNumber>::const_iterator p=unique.begin();p!=unique.end();++p){
      if(dd.g2l[p->index()]>=0){
        dd.indexToBeSent[count]=p->index();
        dd.positionsToBeSent[ndata*count+0]=positions[p->index()][0];
        dd.positionsToBeSent[ndata*count+1]=positions[p->index()][1];
        dd.positionsToBeSent[ndata*count+2]=positions[p->index()][2];
        if(!massAndChargeOK){
          dd.positionsToBeSent[ndata*count+3]=masses[p->index()];
          dd.positionsToBeSent[ndata*count+4]=charges[p->index()];
        }
        count++;
      }
    }
    if(dd.async){
      asyncSent=true;
      dd.mpi_request_positions.resize(dd.Get_size());
      dd.mpi_request_index.resize(dd.Get_size());
      for(int i=0;i<dd.Get_size();i++){
        dd.mpi_request_index[i]=dd.Isend(&dd.indexToBeSent[0],count,i,666);
        dd.mpi_request_positions[i]=dd.Isend(&dd.positionsToBeSent[0],ndata*count,i,667);
      }
    }else{
      const int n=(dd.Get_size());
      vector<int> counts(n);
      vector<int> displ(n);
      vector<int> counts5(n);
      vector<int> displ5(n);
      dd.Allgather(count,counts);
      displ[0]=0;
      for(int i=1;i<n;++i) displ[i]=displ[i-1]+counts[i-1];
      for(int i=0;i<n;++i) counts5[i]=counts[i]*ndata;
      for(int i=0;i<n;++i) displ5[i]=displ[i]*ndata;
      dd.Allgatherv(&dd.indexToBeSent[0],count,&dd.indexToBeReceived[0],&counts[0],&displ[0]);
      dd.Allgatherv(&dd.positionsToBeSent[0],ndata*count,&dd.positionsToBeReceived[0],&counts5[0],&displ5[0]);
      int tot=displ[n-1]+counts[n-1];
      for(int i=0;i<tot;i++){
        positions[dd.indexToBeReceived[i]][0]=dd.positionsToBeReceived[ndata*i+0];
        positions[dd.indexToBeReceived[i]][1]=dd.positionsToBeReceived[ndata*i+1];
        positions[dd.indexToBeReceived[i]][2]=dd.positionsToBeReceived[ndata*i+2];
        if(!massAndChargeOK){
          masses[dd.indexToBeReceived[i]]      =dd.positionsToBeReceived[ndata*i+3];
          charges[dd.indexToBeReceived[i]]     =dd.positionsToBeReceived[ndata*i+4];
        }
      }
    }
  }
}

void Atoms::wait(){
  dataCanBeSet=false; // Everything should be set by this stage
// How many double per atom should be scattered
  int ndata=3;
  if(!massAndChargeOK)ndata=5;

  if(dd){
    dd.Bcast(box,0);
  }
  pbc.setBox(box);

  if(collectEnergy) energy=md_energy;

  if(dd && int(gatindex.size())<natoms){
    if(collectEnergy) dd.Sum(&energy,1);
// receive toBeReceived
    if(asyncSent){
      Communicator::Status status;
      int count=0;
      for(int i=0;i<dd.Get_size();i++){
        dd.Recv(&dd.indexToBeReceived[count],dd.indexToBeReceived.size()-count,i,666,status);
        int c=status.Get_count<int>();
        dd.Recv(&dd.positionsToBeReceived[ndata*count],dd.positionsToBeReceived.size()-ndata*count,i,667);
        count+=c;
      }
      for(int i=0;i<count;i++){
        positions[dd.indexToBeReceived[i]][0]=dd.positionsToBeReceived[ndata*i+0];
        positions[dd.indexToBeReceived[i]][1]=dd.positionsToBeReceived[ndata*i+1];
        positions[dd.indexToBeReceived[i]][2]=dd.positionsToBeReceived[ndata*i+2];
        if(!massAndChargeOK){
          masses[dd.indexToBeReceived[i]]      =dd.positionsToBeReceived[ndata*i+3];
          charges[dd.indexToBeReceived[i]]     =dd.positionsToBeReceived[ndata*i+4];
        }
      }
      asyncSent=false;
    }
    if(collectEnergy) dd.Sum(energy);
  }
// I take note that masses and charges have been set once for all
// at the beginning of the simulation.
  if(shareMassAndChargeOnlyAtFirstStep) massAndChargeOK=true;
}

void Atoms::updateForces(){
  plumed_assert( forcesHaveBeenSet==3 );
  if(forceOnEnergy*forceOnEnergy>epsilon){
     double alpha=1.0-forceOnEnergy;
     mdatoms->rescaleForces(gatindex,alpha);
  }
  mdatoms->updateForces(gatindex,forces);
  if( !plumed.novirial && dd.Get_rank()==0 ){
      plumed_assert( virialHasBeenSet );
      mdatoms->updateVirial(virial);
  }
}

void Atoms::setNatoms(int n){
  natoms=n;
  positions.resize(n);
  forces.resize(n);
  masses.resize(n);
  charges.resize(n);
  gatindex.resize(n);
  for(unsigned i=0;i<gatindex.size();i++) gatindex[i]=i;
}


void Atoms::add(const ActionAtomistic*a){
  actions.push_back(a);
}

void Atoms::remove(const ActionAtomistic*a){
  vector<const ActionAtomistic*>::iterator f=find(actions.begin(),actions.end(),a);
  plumed_massert(f!=actions.end(),"cannot remove an action registered to atoms");
  actions.erase(f);
}


void Atoms::DomainDecomposition::enable(Communicator& c){
  on=true;
  Set_comm(c.Get_comm());
  async=Get_size()<10;
//  async=false;
}

void Atoms::setAtomsNlocal(int n){
  gatindex.resize(n);
  if(dd){
    dd.g2l.resize(natoms,-1);
    dd.positionsToBeSent.resize(n*5,0.0);
    dd.positionsToBeReceived.resize(natoms*5,0.0);
    dd.indexToBeSent.resize(n,0);
    dd.indexToBeReceived.resize(natoms,0);
  };
}

<<<<<<< HEAD
void Atoms::setAtomsGatindex(int*g,bool fortran){
  plumed_massert( g || gatindex.size()==0, "NULL gatindex pointer with non-zero local atoms");
  if(fortran){
      for(unsigned i=0;i<gatindex.size();i++) gatindex[i]=g[i]-1;
  } else {
      for(unsigned i=0;i<gatindex.size();i++) gatindex[i]=g[i];
  }
  for(unsigned i=0;i<dd.g2l.size();i++) dd.g2l[i]=-1;
  if(dd) for(unsigned i=0;i<gatindex.size();i++) dd.g2l[gatindex[i]]=i;
=======
void Atoms::setAtomsGatindex(int*g){
  ddStep=plumed.getStep();
  plumed_massert( g || gatindex.size()==0, "NULL gatindex pointer with non-zero local atoms");
  for(unsigned i=0;i<gatindex.size();i++) gatindex[i]=g[i];
  if(dd){
    for(unsigned i=0;i<dd.g2l.size();i++) dd.g2l[i]=-1;
    for(unsigned i=0;i<gatindex.size();i++) dd.g2l[gatindex[i]]=i;
  }
>>>>>>> 7cfeaf59
}

void Atoms::setAtomsContiguous(int start){
  ddStep=plumed.getStep();
  for(unsigned i=0;i<gatindex.size();i++) gatindex[i]=start+i;
  for(unsigned i=0;i<dd.g2l.size();i++) dd.g2l[i]=-1;
  if(dd) for(unsigned i=0;i<gatindex.size();i++) dd.g2l[gatindex[i]]=i;
}

void Atoms::setRealPrecision(int p){
  delete mdatoms;
  mdatoms=MDAtomsBase::create(p);
}

int Atoms::getRealPrecision()const{
  return mdatoms->getRealPrecision();
}

void Atoms::MD2double(const void*m,double&d)const{
  plumed_assert(mdatoms); mdatoms->MD2double(m,d);
}
void Atoms::double2MD(const double&d,void*m)const{
  plumed_assert(mdatoms); mdatoms->double2MD(d,m);
}

void Atoms::updateUnits(){
  mdatoms->setUnits(units,MDUnits);
}

void Atoms::setTimeStep(void*p){
  MD2double(p,timestep);
}

double Atoms::getTimeStep()const{
  return timestep/units.getTime()*MDUnits.getTime();
}

void Atoms::setKbT(void*p){
  MD2double(p,kbT);
}

double Atoms::getKbT()const{
  return kbT/units.getEnergy()*MDUnits.getEnergy();
}


void Atoms::createFullList(int*n){
  vector<AtomNumber> fullListTmp;
  for(unsigned i=0;i<actions.size();i++) if(actions[i]->isActive())
    fullListTmp.insert(fullListTmp.end(),actions[i]->getUnique().begin(),actions[i]->getUnique().end());
  std::sort(fullListTmp.begin(),fullListTmp.end());
  int nn=std::unique(fullListTmp.begin(),fullListTmp.end())-fullListTmp.begin();
  fullList.resize(nn);
  for(int i=0;i<nn;++i) fullList[i]=fullListTmp[i].index();
  *n=nn;
}

void Atoms::getFullList(int**x){
  if(!fullList.empty()) *x=&fullList[0];
  else *x=NULL;
}

void Atoms::clearFullList(){
  fullList.resize(0);
}

void Atoms::init(){
// Default: set domain decomposition to NO-decomposition, waiting for
// further instruction
  if(dd){
    setAtomsNlocal(natoms);
    setAtomsContiguous(0);
  }
}

void Atoms::setDomainDecomposition(Communicator& comm){
  dd.enable(comm);
}

void Atoms::resizeVectors(unsigned n){
  positions.resize(n);
  forces.resize(n);
  masses.resize(n);
  charges.resize(n);
}

AtomNumber Atoms::addVirtualAtom(ActionWithVirtualAtom*a){
  unsigned n=positions.size();
  resizeVectors(n+1);
  virtualAtomsActions.push_back(a);
  return AtomNumber::index(n);
}

void Atoms::removeVirtualAtom(ActionWithVirtualAtom*a){
  unsigned n=positions.size();
  plumed_massert(a==virtualAtomsActions[virtualAtomsActions.size()-1],"virtual atoms should be destroyed in reverse creation order");
  resizeVectors(n-1);
  virtualAtomsActions.pop_back();
}

void Atoms::insertGroup(const std::string&name,const std::vector<AtomNumber>&a){
  plumed_massert(groups.count(name)==0,"group named "+name+" already exists");
  groups[name]=a;
}

void Atoms::removeGroup(const std::string&name){
  plumed_massert(groups.count(name)==1,"cannot remove group named "+name);
  groups.erase(name);
}

void Atoms::writeBinary(std::ostream&o)const{
  o.write(reinterpret_cast<const char*>(&positions[0][0]),natoms*3*sizeof(double));
  o.write(reinterpret_cast<const char*>(&box(0,0)),9*sizeof(double));
  o.write(reinterpret_cast<const char*>(&energy),sizeof(double));
}

void Atoms::readBinary(std::istream&i){
  i.read(reinterpret_cast<char*>(&positions[0][0]),natoms*3*sizeof(double));
  i.read(reinterpret_cast<char*>(&box(0,0)),9*sizeof(double));
  i.read(reinterpret_cast<char*>(&energy),sizeof(double));
  pbc.setBox(box);
}

double Atoms::getKBoltzmann()const{
  if(naturalUnits) return 1.0;
  else return kBoltzmann/units.getEnergy();
}

double Atoms::getMDKBoltzmann()const{
  if(naturalUnits) return 1.0;
  else return kBoltzmann/MDUnits.getEnergy();
}

void Atoms::getLocalPositions(std::vector<Vector>& localPositions){
  localPositions.resize(gatindex.size());
  mdatoms->getLocalPositions(localPositions);
}

void Atoms::getLocalForces(std::vector<Vector>& localForces){
  localForces.resize(gatindex.size());
#pragma omp parallel for num_threads(OpenMP::getGoodNumThreads(localForces))
  for(int i=0; i<gatindex.size(); i++) localForces[i] = forces[gatindex[i]];
}

}<|MERGE_RESOLUTION|>--- conflicted
+++ resolved
@@ -345,9 +345,9 @@
   };
 }
 
-<<<<<<< HEAD
 void Atoms::setAtomsGatindex(int*g,bool fortran){
   plumed_massert( g || gatindex.size()==0, "NULL gatindex pointer with non-zero local atoms");
+  ddStep=plumed.getStep();
   if(fortran){
       for(unsigned i=0;i<gatindex.size();i++) gatindex[i]=g[i]-1;
   } else {
@@ -355,16 +355,6 @@
   }
   for(unsigned i=0;i<dd.g2l.size();i++) dd.g2l[i]=-1;
   if(dd) for(unsigned i=0;i<gatindex.size();i++) dd.g2l[gatindex[i]]=i;
-=======
-void Atoms::setAtomsGatindex(int*g){
-  ddStep=plumed.getStep();
-  plumed_massert( g || gatindex.size()==0, "NULL gatindex pointer with non-zero local atoms");
-  for(unsigned i=0;i<gatindex.size();i++) gatindex[i]=g[i];
-  if(dd){
-    for(unsigned i=0;i<dd.g2l.size();i++) dd.g2l[i]=-1;
-    for(unsigned i=0;i<gatindex.size();i++) dd.g2l[gatindex[i]]=i;
-  }
->>>>>>> 7cfeaf59
 }
 
 void Atoms::setAtomsContiguous(int start){
