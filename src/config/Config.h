/* +++++++++++++++++++++++++++++++++++++++++++++++++++++++++++++++++++++++++
   Copyright (c) 2013 The plumed team
   (see the PEOPLE file at the root of the distribution for a list of names)

   See http://www.plumed-code.org for more information.

   This file is part of plumed, version 2.0.

   plumed is free software: you can redistribute it and/or modify
   it under the terms of the GNU Lesser General Public License as published by
   the Free Software Foundation, either version 3 of the License, or
   (at your option) any later version.

   plumed is distributed in the hope that it will be useful,
   but WITHOUT ANY WARRANTY; without even the implied warranty of
   MERCHANTABILITY or FITNESS FOR A PARTICULAR PURPOSE.  See the
   GNU Lesser General Public License for more details.

   You should have received a copy of the GNU Lesser General Public License
   along with plumed.  If not, see <http://www.gnu.org/licenses/>.
+++++++++++++++++++++++++++++++++++++++++++++++++++++++++++++++++++++++++ */
#ifndef __PLUMED_config_Config_h
#define __PLUMED_config_Config_h

#include <string>

namespace PLMD{
namespace config{

std::string getSoExt();

std::string getPlumedRoot();

std::string getMakefile();

bool hasMatheval();

bool hasDlopen();

bool hasAlmost();

<<<<<<< HEAD
bool isInstalled();
=======
bool hasCregex();
>>>>>>> 68473e2b

}
}

#endif<|MERGE_RESOLUTION|>--- conflicted
+++ resolved
@@ -39,11 +39,9 @@
 
 bool hasAlmost();
 
-<<<<<<< HEAD
 bool isInstalled();
-=======
+
 bool hasCregex();
->>>>>>> 68473e2b
 
 }
 }
