--- conflicted
+++ resolved
@@ -295,36 +295,6 @@
   return result;
 }
 
-<<<<<<< HEAD
-=======
-double SwitchingFunction::inverse( const double& val ) const {
-  double ival;  
-
-  if( dmax<numeric_limits<double>::max() ) return dmax;
-
-  if( type==smap ){
-// I add this error because I do not know how to compute ival
-// previously this line was just missing
-// In this manner at least we are should that it cannot happen that
-// an uninitialized ival is used
-    plumed_merror("cannot compute ival in this case");
-  } else if(type==rational){
-      ival=1.1;
-      for(unsigned i=0;;++i){
-          double vv = ( 1.0 - pow(ival,nn) ) / ( 1.0 - pow( ival,mm) );
-          if( vv < val ) break;
-          ival+=0.1;
-      }
-  } else if(type==exponential){
-      ival=-log(val);
-  } else if(type==gaussian){
-      ival=2*sqrt( -log(val) );
-  } else plumed_merror("Unknown switching function type");
-
-  return ival/invr0 + d0;
-}
-
->>>>>>> 4747194e
 SwitchingFunction::SwitchingFunction():
   init(false),
   type(rational),
