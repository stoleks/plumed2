--- conflicted
+++ resolved
@@ -335,11 +335,7 @@
 
 // this below enable the standard case for rmsd where the rmsd is calculated and the derivative of rmsd respect to positions is retrieved
 // additionally this assumes that the com of the reference is already subtracted.    
-<<<<<<< HEAD
-//#define OLDRMSD
-=======
 #define OLDRMSD
->>>>>>> cf669d65
 #ifdef OLDRMSD
 // notice that in the current implementation the safe argument only makes sense for
 // align==displace
