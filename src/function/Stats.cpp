/* +++++++++++++++++++++++++++++++++++++++++++++++++++++++++++++++++++++++++
<<<<<<< HEAD
   Copyright (c) 2015-2016 The plumed team
=======
   Copyright (c) 2015,2016 The plumed team
>>>>>>> db02d5b4
   (see the PEOPLE file at the root of the distribution for a list of names)

   See http://www.plumed.org for more information.

   This file is part of plumed, version 2.

   plumed is free software: you can redistribute it and/or modify
   it under the terms of the GNU Lesser General Public License as published by
   the Free Software Foundation, either version 3 of the License, or
   (at your option) any later version.

   plumed is distributed in the hope that it will be useful,
   but WITHOUT ANY WARRANTY; without even the implied warranty of
   MERCHANTABILITY or FITNESS FOR A PARTICULAR PURPOSE.  See the
   GNU Lesser General Public License for more details.

   You should have received a copy of the GNU Lesser General Public License
   along with plumed.  If not, see <http://www.gnu.org/licenses/>.
+++++++++++++++++++++++++++++++++++++++++++++++++++++++++++++++++++++++++ */
#include "Function.h"
#include "ActionRegister.h"

using namespace std;

namespace PLMD{
namespace function{

//+PLUMEDOC FUNCTION STATS
/*
Calculates statistical properties of a set of collective variables with respect to a set of reference values.
In particular it calculates and store as components the sum of the squared deviations, the correlation, the
slope and the intercept of a linear fit.

The reference values can be either provided as values using PARAMETERS or using value without derivatives
from other actions using PARARG (for example using experimental values from collective variables such as
\ref CS2BACKBONE, \ref RDC, \ref NOE, ref PRE).

\par Examples
The following input tells plumed to print the distance between three couple of atoms 
and compare them with three reference distances.

\verbatim
d1: DISTANCE ATOMS=10,50
d2: DISTANCE ATOMS=1,100
d3: DISTANCE ATOMS=45,75
st: STATS ARG=d1,d2,d3 PARAMETERS=1.5,4.0,2.0
PRINT ARG=d1,d2,d3,st.*
\endverbatim

*/
//+ENDPLUMEDOC


class Stats :
  public Function
{
  std::vector<double> parameters;
  bool sqdonly;
  bool components;
public:
  explicit Stats(const ActionOptions&);
  void calculate();
  static void registerKeywords(Keywords& keys);
};


PLUMED_REGISTER_ACTION(Stats,"STATS")

void Stats::registerKeywords(Keywords& keys){
  Function::registerKeywords(keys);
  keys.use("ARG");
  keys.add("optional","PARARG","the input for this action is the scalar output from one or more other actions without derivatives."); 
  keys.add("optional","PARAMETERS","the parameters of the arguments in your function");
  keys.addFlag("SQDEVSUM",false,"calculates only SQDEVSUM");
  keys.addFlag("SQDEV",false,"calculates and store the SQDEV as components");
  keys.addOutputComponent("sqdevsum","default","the sum of the squared deviations between arguments and parameters"); 
  keys.addOutputComponent("corr","default","the correlation between arguments and parameters"); 
  keys.addOutputComponent("slope","default","the slope of a linear fit between arguments and parameters"); 
  keys.addOutputComponent("intercept","default","the intercept of a linear fit between arguments and parameters"); 
  keys.addOutputComponent("sqd","SQDEV","the squared deviations between arguments and parameters"); 
}

Stats::Stats(const ActionOptions&ao):
Action(ao),
Function(ao),
sqdonly(false),
components(false)
{
  parseVector("PARAMETERS",parameters);
  if(parameters.size()!=static_cast<unsigned>(getNumberOfArguments())&&!parameters.empty())
    error("Size of PARAMETERS array should be either 0 or the same as of the number of arguments in ARG1");

  vector<Value*> arg2;
  parseArgumentList("PARARG",arg2);

  if(!arg2.empty()) {
    if(parameters.size()>0) error("It is not possible to use PARARG and PARAMETERS together");
    if(arg2.size()!=getNumberOfArguments()) error("Size of PARARG array should be the same as number for arguments in ARG");
    for(unsigned i=0;i<arg2.size();i++){
      parameters.push_back(arg2[i]->get()); 
      if(arg2[i]->hasDerivatives()==true) error("PARARG can only accept arguments without derivatives");
    }
  }

  if(getNumberOfArguments()<2) error("STATS need at least two arguments to be used");

  parseFlag("SQDEVSUM",sqdonly);
  parseFlag("SQDEV",components);

  if(sqdonly&&components) error("You cannot used SQDEVSUM and SQDEV at the sametime");

  if(components) sqdonly = true;

  if(!arg2.empty()) log.printf("  using %zu parameters from inactive actions:", arg2.size());
  else              log.printf("  using %zu parameters:", arg2.size());
  for(unsigned i=0;i<parameters.size();i++) log.printf(" %f",parameters[i]);
  log.printf("\n");

  if(sqdonly) {
    if(components) {
      for(unsigned i=0;i<parameters.size();i++) {
        std::string num; Tools::convert(i,num);
        addComponent("sqd_"+num);
        componentIsNotPeriodic("sqd_"+num);
      }
    } else {
      addComponentWithDerivatives("sqdevsum");
      componentIsNotPeriodic("sqdevsum");
    }
  } else {
    addComponentWithDerivatives("sqdevsum");
    componentIsNotPeriodic("sqdevsum");
    addComponentWithDerivatives("corr");
    componentIsNotPeriodic("corr");
    addComponentWithDerivatives("slope");
    componentIsNotPeriodic("slope");
    addComponentWithDerivatives("intercept");
    componentIsNotPeriodic("intercept");
  }


  checkRead();
}

void Stats::calculate()
{

  if(sqdonly) {

    double nsqd = 0.;
    Value* val;
    if(!components) val=getPntrToComponent("sqdevsum");
    for(unsigned i=0;i<parameters.size();++i){
      double dev = getArgument(i)-parameters[i];
      if(components) {
        val=getPntrToComponent(i);
        val->set(dev*dev);
      } else { 
        nsqd += dev*dev;
      }
      setDerivative(val,i,2.*dev);
    }
    if(!components) val->set(nsqd);

  } else {

    double scx=0., scx2=0., scy=0., scy2=0., scxy=0.;
 
    for(unsigned i=0;i<parameters.size();++i){
      double tmpx=getArgument(i);
      double tmpy=parameters[i];
      scx  += tmpx;
      scx2 += tmpx*tmpx;
      scy  += tmpy;
      scy2 += tmpy*tmpy;
      scxy += tmpx*tmpy;
    }
  
    double ns = parameters.size();

    double num = ns*scxy - scx*scy;
    double idev2x = 1./(ns*scx2-scx*scx);
    double idevx = sqrt(idev2x);
    double idevy = 1./sqrt(ns*scy2-scy*scy);

    /* sd */
    double nsqd = scx2 + scy2 - 2.*scxy;
    /* correlation */
    double correlation = num * idevx * idevy;
    /* slope and intercept */
    double slope = num * idev2x;
    double inter = (scy - slope * scx)/ns;

    Value* valuea=getPntrToComponent("sqdevsum");
    Value* valueb=getPntrToComponent("corr");
    Value* valuec=getPntrToComponent("slope");
    Value* valued=getPntrToComponent("intercept");

    valuea->set(nsqd);
    valueb->set(correlation);
    valuec->set(slope);
    valued->set(inter);

    /* derivatives */
    for(unsigned i=0;i<parameters.size();++i){
      double common_d1 = (ns*parameters[i]-scy)*idevx;
      double common_d2 = num*(ns*getArgument(i)-scx)*idev2x*idevx;
      double common_d3 = common_d1 - common_d2;

      /* sqdevsum */
      double sq_der = 2.*(getArgument(i)-parameters[i]);
      /* correlation */
      double co_der = common_d3*idevy;
      /* slope */
      double sl_der = (common_d1-2.*common_d2)*idevx;
      /* intercept */
      double int_der = -(slope+ scx*sl_der)/ns;

      setDerivative(valuea,i,sq_der);
      setDerivative(valueb,i,co_der);
      setDerivative(valuec,i,sl_der);
      setDerivative(valued,i,int_der);
    }

  }
}

}
}

<|MERGE_RESOLUTION|>--- conflicted
+++ resolved
@@ -1,9 +1,5 @@
 /* +++++++++++++++++++++++++++++++++++++++++++++++++++++++++++++++++++++++++
-<<<<<<< HEAD
-   Copyright (c) 2015-2016 The plumed team
-=======
    Copyright (c) 2015,2016 The plumed team
->>>>>>> db02d5b4
    (see the PEOPLE file at the root of the distribution for a list of names)
 
    See http://www.plumed.org for more information.
